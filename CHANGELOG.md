# Changelog

## Unreleased

## v0.42.0 Beta

## 🛑 Breaking changes 🛑

- Remove `configmapprovider.NewInMemory()` (#4507)
- Disallow direct implementation of `configmapprovider.Retrieved` (#4577)
- `configauth`: remove interceptor functions from the ServerAuthenticator interface (#4583)
- Replace ConfigMapProvider and ConfigUnmarshaler in collector settings by one simpler ConfigProvider (#4590)
- Remove deprecated consumererror.Combine (#4597)
- Remove `configmapprovider.NewDefault`, `configmapprovider.NewExpand`, `configmapprovider.NewMerge` (#4600)
  - The merge functionality is now embedded into `service.NewConfigProvider` (#4637).
- Move `configtest.LoadConfig` and `configtest.LoadConfigAndValidate` to `servicetest` (#4606)
- Builder: Remove deprecated `include-core` flag (#4616)
<<<<<<< HEAD
- Move `compression.go` into `confighttp.go` (#4651)

=======
- Collector telemetry level must now be accessed through an atomic function. (#4549)
>>>>>>> 52f86699

## 💡 Enhancements 💡

- `confighttp`: add client-side compression support. (#4441)
  - Each exporter should remove `compression` field if they have and should use `confighttp.HTTPClientSettings`
- Allow more zap logger configs: `disable_caller`, `disable_stacktrace`, `output_paths`, `error_output_paths`, `initial_fields` (#1048)
- Allow the custom zap logger encoding (#4532)
- Collector self-metrics may now be configured through the configuration file. (#4069)
  - CLI flags for configuring self-metrics are deprecated and will be removed
    in a future release.
  - `service.telemetry.metrics.level` and `service.telemetry.metrics.address`
    should be used to configure collector self-metrics.
- `configauth`: add helpers to create new server authenticators. (#4558)
- Refactor `configgrpc` for compression methods (#4624)
- Add an option to allow `config.Map` conversion in the `service.ConfigProvider` (#4634)
- Added support to expose gRPC framework's logs as part of collector logs (#4501)
- Builder: Enable unmarshal exact to help finding hard to find typos #4644

## 🧰 Bug fixes 🧰

- Fix merge config map provider to close the watchers (#4570)
- Fix expand map provider to call close on the base provider (#4571)
- Fix correct the value of `otelcol_exporter_send_failed_requests` (#4629)
- `otlp` receiver: Fix legacy port cfg value override and HTTP server starting bug (#4631)

## v0.41.0 Beta

## 🛑 Breaking changes 🛑

- Remove reference to `defaultcomponents` in core and deprecate `include_core` flag (#4087)
- Remove `config.NewConfigMapFrom[File|Buffer]`, add testonly version (#4502)
- `configtls`: TLS 1.2 is the new default mininum version (#4503)
- `confighttp`: `ToServer` now accepts a `component.Host`, in line with gRPC's counterpart (#4514)
- CORS configuration for OTLP/HTTP receivers has been moved into a `cors:` block, instead of individual `cors_allowed_origins` and `cors_allowed_headers` settings (#4492)

## 💡 Enhancements 💡

- OTLP/HTTP receivers now support setting the `Access-Control-Max-Age` header for CORS caching. (#4492)
- `client.Info` pre-populated for all receivers using common helpers like `confighttp` and `configgrpc` (#4423)

## 🧰 Bug fixes 🧰

- Fix handling of corrupted records by persistent buffer (experimental) (#4475)

## 💡 Enhancements 💡

- Extending the contribution guide to help clarify what is acceptable defaults and recommendations.
## v0.40.0 Beta

## 🛑 Breaking changes 🛑

- Package `client` refactored (#4416) and auth data included in it (#4422). Final PR to be merged in the next release (#4423)
- Remove `pdata.AttributeMap.InitFromMap` (#4429)
- Updated configgrpc `ToDialOptions` to support passing providers to instrumentation library (#4451)
- Make state information propagation non-blocking on the collector (#4460)

## 💡 Enhancements 💡

- Add semconv 1.7.0 and 1.8.0 (#4452)
- Added `feature-gates` CLI flag for controlling feature gate state. (#4368)
- Add a default user-agent header to the OTLP/gRPC and OTLP/HTTP exporters containing collector build information (#3970)

## v0.39.0 Beta

## 🛑 Breaking changes 🛑

- Remove deprecated config (already no-op) `ballast_size_mib` in memorylimiterprocessor (#4365)
- Remove `config.Receivers`, `config.Exporters`, `config.Processors`, and `config.Extensions`. Use map directly (#4344)
- Remove `component.BaseProcessorFactory`, use `processorhelper.NewFactory` instead (#4175)
- Force usage of `exporterhelper.NewFactory` to implement `component.ExporterFactory` (#4338)
- Force usage of `receiverhelper.NewFactory` to implement `component.ReceiverFactory` (#4338)
- Force usage of `extensionhelper.NewFactory` to implement `component.ExtensionFactory` (#4338)
- Move `service/parserprovider` package to `config/configmapprovider` (#4206)
   - Rename `MapProvider` interface to `Provider`
   - Remove `MapProvider` from helper names
- Renamed slice-valued `pdata` types and functions for consistency. (#4325)
  - Rename `pdata.AnyValueArray` to `pdata.AttributeValueSlice`
  - Rename `ArrayVal()` to `SliceVal()`
  - Rename `SetArrayVal()` to `SetSliceVal()`
- Remove `config.Pipeline.Name` (#4326)
- Rename `config.Mapprovider` as `configmapprovider.Provider` (#4337)
- Move `config.WatchableRetrieved` and `config.Retrieved` interfaces to `config/configmapprovider` package (#4337)
- Remove `config.Pipeline.InputDataType` (#4343)
- otlpexporter: Do not retry on PermissionDenied and Unauthenticated (#4349)
- Enable configuring collector metrics through service config file. (#4069)
  - New `service::telemetry::metrics` structure added to configuration
  - Existing metrics configuration CLI flags are deprecated and to be
    removed in the future.
  - `--metrics-prefix` is no longer operative; the prefix is determined by
    the value of `service.buildInfo.Command`.
  - `--add-instance-id` is no longer operative; an instance ID will always be added.
- Remove deprecated funcs `consumererror.As[Traces|Metrics|Logs]` (#4364)
- Remove support to expand env variables in default configs (#4366)

## 💡 Enhancements 💡
- Supports more compression methods(`snappy` and `zstd`) for configgrpc, in addition to current `gzip` (#4088)
- Moved the OpenTelemetry Collector Builder to core (#4307)

## 🧰 Bug fixes 🧰

- Fix AggregationTemporality and IsMonotonic when metric descriptors are split in the batch processor (#4389)

## v0.38.0 Beta

## 🛑 Breaking changes 🛑

- Removed `configauth.HTTPClientAuthenticator` and `configauth.GRPCClientAuthenticator` in favor of `configauth.ClientAuthenticator`. (#4255)
- Rename `parserprovider.MapProvider` as `config.MapProvider`. (#4178)
- Rename `parserprovider.Watchable` as `config.WatchableMapProvider`. (#4178)
- Remove deprecated no-op flags to setup Collector's logging "--log-level", "--log-profile", "--log-format". (#4213)
- Move `cmd/pdatagen` as internal package `model/internal/cmd/pdatagen`. (#4243)
- Use directly the ComponentID in configauth. (#4238)
- Refactor configauth, getters use the map instead of iteration. (#4234)
- Change scraperhelper to follow the recommended append model for pdata. (#4202)

## 💡 Enhancements 💡

- Update proto to 0.11.0. (#4209)
- Change pdata to use the newly added [Traces|Metrics|Logs]Data. (#4214)
- Add ExponentialHistogram field to pdata. (#4219)
- Make sure otlphttp exporter tests include TraceID and SpanID. (#4268)
- Use multimod tool in release process. (#4229)
- Change queue metrics to use opencensus metrics instead of stats, close to otel-go. (#4220)
- Make receiver data delivery guarantees explicit (#4262)
- Simplify unmarshal logic by adding more supported hooks. (#4237)
- Add unmarshaler for otlpgrpc.[*]Request and otlpgrp.[*]Response (#4215)

## v0.37.0 Beta

## 🛑 Breaking changes 🛑

- Move `configcheck.ValidateConfigFromFactories` as internal function in service package (#3876)
- Rename `configparser.Parser` as `config.Map` (#4075)
- Rename `component.DefaultBuildInfo()` to `component.NewDefaultBuildInfo()` (#4129)
- Rename `consumererror.Permanent` to `consumererror.NewPermanent` (#4118)
- Rename `config.NewID` to `config.NewComponentID` and `config.NewIDFromString` to `config.NewComponentIDFromString` (#4137)
- Rename `config.NewIDWithName` to `config.NewComponentIDWithName` (#4151)
- Move `extension/storage` to `extension/experimental/storage` (#4082)
- Rename `obsreporttest.SetupRecordedMetricsTest()` to `obsreporttest.SetupTelemetry()` and `obsreporttest.TestTelemetrySettings` to `obsreporttest.TestTelemetry` (#4157)

## 💡 Enhancements 💡

- Add Gen dependabot into CI (#4083)
- Update OTLP to v0.10.0 (#4045).
- Add Flags field to NumberDataPoint, HistogramDataPoint, SummaryDataPoint (#4081).
- Add feature gate library (#4108)
- Add version to the internal telemetry metrics (#4140)

## 🧰 Bug fixes 🧰

- Fix panic when not using `service.NewCommand` (#4139)

## v0.36.0 Beta

## 🛑 Breaking changes 🛑

- Remove deprecated pdata.AttributeMapToMap (#3994)
- Move ValidateConfig from configcheck to configtest (#3956)
- Remove `mem-ballast-size-mib`, already deprecated and no-op (#4005)
- Remove `semconv.AttributeMessageType` (#4020)
- Remove `semconv.AttributeHTTPStatusText` (#4015)
- Remove squash on `configtls.TLSClientSetting` and move TLS client configs under `tls` (#4063)
- Rename TLS server config `*configtls.TLSServerSetting` from `tls_settings` to `tls` (#4063)
- Split `service.Collector` from the `cobra.Command` (#4074)
- Rename `memorylimiter` to `memorylimiterprocessor` (#4064)

## 💡 Enhancements 💡

- Create new semconv package for v1.6.1 (#3948)
- Add AttributeValueBytes support to AsString (#4002)
- Add AttributeValueTypeBytes support to AttributeMap.AsRaw (#4003)
- Add MeterProvider to TelemetrySettings (#4031)
- Add configuration to setup collector logs via config file. (#4009)

## v0.35.0 Beta

## 🛑 Breaking changes 🛑

- Remove the legacy gRPC port(`55680`) support in OTLP receiver (#3966)
- Rename configparser.Parser to configparser.ConfigMap (#3964)
- Remove obsreport.ScraperContext, embed into StartMetricsOp (#3969)
- Remove dependency on deprecated go.opentelemetry.io/otel/oteltest (#3979)
- Remove deprecated pdata.AttributeValueToString (#3953)
- Remove deprecated pdata.TimestampFromTime. Closes: #3925 (#3935)

## 💡 Enhancements 💡

- Add TelemetryCreateSettings (#3984)
- Only initialize collector telemetry once (#3918)
- Add trace context info to LogRecord log (#3959)
- Add new view for AWS ECS health check extension. (#3776)

## v0.34.0 Beta

## 🛑 Breaking changes 🛑

- Artifacts are no longer published in this repository, check [here](https://github.com/open-telemetry/opentelemetry-collector-releases) (#3941)
- Remove deprecated `tracetranslator.AttributeValueToString` and `tracetranslator.AttributeMapToMap` (#3873)
- Change semantic conventions for status (code, msg) as per specifications (#3872)
- Add `pdata.NewTimestampFromTime`, deprecate `pdata.TimestampFromTime` (#3868)
- Add `pdata.NewAttributeMapFromMap`, deprecate `pdata.AttributeMap.InitFromMap` (#3936)
- Move `fileexporter` to contrib (#3474)
- Move `jaegerexporter` to contrib (#3474)
- Move `kafkaexporter` to contrib (#3474)
- Move `opencensusexporter` to contrib (#3474)
- Move `prometheusexporter` to contrib (#3474)
- Move `prometheusremotewriteexporter` to contrib (#3474)
- Move `zipkinexporter` to contrib (#3474)
- Move `attributeprocessor` to contrib (#3474)
- Move `filterprocessor` to contrib (#3474)
- Move `probabilisticsamplerprocessor` to contrib (#3474)
- Move `resourceprocessor` to contrib (#3474)
- Move `spanprocessor` to contrib (#3474)
- Move `hostmetricsreceiver` to contrib (#3474)
- Move `jaegerreceiver` to contrib (#3474)
- Move `kafkareceiver` to contrib (#3474)
- Move `opencensusreceiver` to contrib (#3474)
- Move `prometheusreceiver` to contrib (#3474)
- Move `zipkinreceiver` to contrib (#3474)
- Move `bearertokenauthextension` to contrib (#3474)
- Move `healthcheckextension` to contrib (#3474)
- Move `oidcauthextension` to contrib (#3474)
- Move `pprofextension` to contrib (#3474)
- Move `translator/internaldata` to contrib (#3474)
- Move `translator/trace/jaeger` to contrib (#3474)
- Move `translator/trace/zipkin` to contrib (#3474)
- Move `testbed` to contrib (#3474)
- Move `exporter/exporterhelper/resource_to_telemetry` to contrib (#3474)
- Move `processor/processorhelper/attraction` to contrib (#3474)
- Move `translator/conventions` to `model/semconv` (#3901)

## v0.33.0 Beta

## 🛑 Breaking changes 🛑

- Rename `configloader` interface to `configunmarshaler` (#3774)
- Remove `LabelsMap` from all the metrics points (#3706)
- Update generated K8S attribute labels to fix capitalization (#3823)

## 💡 Enhancements 💡

- Collector has now full support for metrics proto v0.9.0.

## v0.32.0 Beta

This release is marked as "bad" since the metrics pipelines will produce bad data.

- See https://github.com/open-telemetry/opentelemetry-collector/issues/3824

## 🛑 Breaking changes 🛑

- Rename `CustomUnmarshable` interface to `Unmarshallable` (#3774)

## 💡 Enhancements 💡

- Change default OTLP/HTTP port number from 55681 to 4318 (#3743)
- Update OTLP proto to v0.9.0 (#3740)
  - Remove `SetValue`/`Value` func for `NumberDataPoint`/`Exemplar` (#3730)
  - Remove `IntGauge`/`IntSum`from pdata (#3731)
  - Remove `IntDataPoint` from pdata (#3735)
  - Add support for `Bytes` attribute type (#3756)
  - Add `SchemaUrl` field (#3759)
  - Add `Attributes` to `NumberDataPoint`, `HistogramDataPoint`, `SummaryDataPoint` (#3761)
- `conventions` translator: Replace with conventions generated from spec v1.5.0 (#3494)
- `prometheus` receiver: Add `ToMetricPdata` method (#3695)
- Make configsource `Watchable` an optional interface (#3792)
- `obsreport` exporter: Change to accept `ExporterCreateSettings` (#3789)

## 🧰 Bug fixes 🧰

- `configgrpc`: Use chained interceptors in the gRPC server (#3744)
- `prometheus` receiver: Use actual interval startTimeMs for cumulative types (#3694)
- `jaeger` translator: Fix bug that could generate empty proto spans (#3808)

## v0.31.0 Beta

## 🛑 Breaking changes 🛑

- Remove Resize() from pdata slice APIs (#3675)
- Remove the ballast allocation when `mem-ballast-size-mib` is set in command line (#3626)
  - Use [`ballast extension`](./extension/ballastextension/README.md) to set memory ballast instead.
- Rename `DoubleDataPoint` to `NumberDataPoint` (#3633)
- Remove `IntHistogram` (#3676)

## 💡 Enhancements 💡

- Update to OTLP 0.8.0:
  - Translate `IntHistogram` to `Histogram` in `otlp_wrappers` (#3676)
  - Translate `IntGauge` to `Gauge` in `otlp_wrappers` (#3619)
  - Translate `IntSum` to `Sum` in `otlp_wrappers` (#3621)
  - Update `NumberDataPoint` to support `DoubleVal` and `IntVal` (#3689)
  - Update `Exemplar` to use `oneOfPrimitiveValue` (#3699)
  - Remove `IntExemplar` and `IntExemplarSlice` from `pdata` (#3705)
  - Mark `IntGauge`/`IntSum`/`IntDataPoint` as deprecated (#3707)
  - Remove `IntGauge`/`IntSum` from `batchprocessor` (#3718)
  - `prometheusremotewrite` exporter: Convert to new Number metrics (#3714)
  - `prometheus` receiver: Convert to new Number metrics (#3716)
  - `prometheus` exporter: Convert to new Number metrics (#3709)
  - `hostmetrics` receiver: Convert to new Number metrics (#3710)
  - `opencensus`: Convert to new Number metrics (#3708)
  - `scraperhelper` receiver: Convert to new Number metrics (#3717)
  - `testbed`: Convert to new Number metrics (#3719)
  - `expoerterhelper`: Convert `resourcetolabel` to new Number metrics (#3723)
- `configauth`: Prepare auth API to return a context (#3618)
- `pdata`:
  - Implement `Equal()` for map-valued `AttributeValues` (#3612)
  - Add `[Type]Slice.Sort(func)` to sort slices (#3671)
- `memorylimiter`:
  - Add validation on ballast size between `memorylimiter` and `ballastextension` (#3532)
  - Access Ballast extension via `Host.GetExtensions` (#3634)
- `prometheusremotewrite` exporter: Add a WAL implementation without wiring up (#3597)
- `prometheus` receiver: Add `metricGroup.toDistributionPoint` pdata conversion (#3667)
- Use `ComponentID` as identifier instead of config (#3696)
- `zpages`: Move config validation from factory to `Validate` (#3697)
- Enable `tracez` z-pages from otel-go, disable opencensus (#3698)
- Convert temporality and monotonicity for deprecated sums (#3729)

## 🧰 Bug fixes 🧰

- `otlpexporter`: Allow endpoint to be configured with a scheme of `http` or `https` (#3575)
- Handle errors when reloading the collector service (#3615)
- Do not report fatal error when `cmux.ErrServerClosed` (#3703)
- Fix bool attribute equality in `pdata` (#3688)

## v0.30.0 Beta

## 🛑 Breaking changes 🛑

- Rename `pdata.DoubleSum` to `pdata.Sum` (#3583)
- Rename `pdata.DoubleGauge` to `pdata.Gauge` (#3599)
- Migrated `pdata` to a dedicated package (#3483)
- Change Marshaler/Unmarshaler to be consistent with other interfaces (#3502)
- Remove consumer/simple package (#3438)
- Remove unnecessary interfaces from pdata (#3506)
- zipkinv1 implement directly Unmarshaler interface (#3504)
- zipkinv2 implement directly Marshaler/Unmarshaler interface (#3505)
- Change exporterhelper to accept ExporterCreateSettings instead of just logger (#3569)
- Deprecate Resize() from pdata slice APIs (#3573)
- Use Func pattern in processorhelper, consistent with others (#3570)

## 💡 Enhancements 💡

- Update OTLP to v0.8.0 (#3572)
- Migrate from OpenCensus to OpenTelemetry for internal tracing (#3567)
- Move internal/pdatagrpc to model/otlpgrpc (#3507)
- Move internal/otlp to model/otlp (#3508)
- Create http Server via Config, enable cors and decompression (#3513)
- Allow users to set min and max TLS versions (#3591)
- Support setting ballast size in percentage of total Mem in ballast extension (#3456)
- Publish go.opentelemetry.io/collector/model as a separate module (#3530)
- Pass a TracerProvider via construct settings to all the components (#3592)
- Make graceful shutdown optional (#3577)

## 🧰 Bug fixes 🧰

- `scraperhelper`: Include the scraper name in log messages (#3487)
- `scraperhelper`: fix case when returned pdata is empty (#3520)
- Record the correct number of points not metrics in Kafka receiver (#3553)
- Validate the Prometheus configuration (#3589)

## v0.29.0 Beta

## 🛑 Breaking changes 🛑

- Rename `service.Application` to `service.Collector` (#3268)
- Provide case sensitivity in config yaml mappings by using Koanf instead of Viper (#3337)
- Move zipkin constants to an internal package (#3431)
- Disallow renaming metrics using metric relabel configs (#3410)
- Move cgroup and iruntime utils from memory_limiter to internal folder (#3448)
- Move model pdata interfaces to pdata, expose them publicly (#3455)

## 💡 Enhancements 💡

- Change obsreport helpers for scraper to use the same pattern as Processor/Exporter (#3327)
- Convert `otlptext` to implement Marshaler interfaces (#3366)
- Add encoder/decoder and marshaler/unmarshaler for OTLP protobuf (#3401)
- Use the new marshaler/unmarshaler in `kafka` exporter (#3403)
- Convert `zipkinv2` to to/from translator interfaces (#3409)
- `zipkinv1`: Move to translator and encoders interfaces (#3419)
- Use the new marshaler/unmarshaler in `kafka` receiver #3402
- Change `oltp` receiver to use the new unmarshaler, avoid grpc-gateway dependency (#3406)
- Use the new Marshaler in the `otlphttp` exporter (#3433)
- Add grpc response struct for all signals instead of returning interface in `otlp` receiver/exporter (#3437)
- `zipkinv2`: Add encoders, decoders, marshalers (#3426)
- `scrapererror` receiver: Return concrete error type (#3360)
- `kafka` receiver: Add metrics support (#3452)
- `prometheus` receiver:
  - Add store to track stale metrics (#3414)
  - Add `up` and `scrape_xxxx` internal metrics (#3116)

## 🧰 Bug fixes 🧰

- `prometheus` receiver:
  - Reject datapoints with duplicate label keys (#3408)
  - Scrapers are not stopped when receiver is shutdown (#3450)
- `prometheusremotewrite` exporter: Adjust default retry settings (#3416)
- `hostmetrics` receiver: Fix missing startTimestamp for `processes` scraper (#3461)

## v0.28.0 Beta

## 🛑 Breaking changes 🛑

- Remove unused logstest package (#3222)
- Introduce `AppSettings` instead of `Parameters` (#3163)
- Remove unused testutil.TempSocketName (#3291)
- Move BigEndian helper functions in `tracetranslator` to an internal package.(#3298)
- Rename `configtest.LoadConfigFile` to `configtest.LoadConfigAndValidate` (#3306)
- Replace `ExtensionCreateParams` with `ExtensionCreateSettings` (#3294)
- Replace `ProcessorCreateParams` with `ProcessorCreateSettings`. (#3181)
- Replace `ExporterCreateParams` with `ExporterCreateSettings` (#3164)
- Replace `ReceiverCreateParams` with `ReceiverCreateSettings`. (#3167)
- Change `batchprocessor` logic to limit data points rather than metrics (#3141)
- Rename `PrwExporter` to `PRWExporter` and `NewPrwExporter` to `NewPRWExporter` (#3246)
- Avoid exposing OpenCensus reference in public APIs (#3253)
- Move `config.Parser` to `configparser.Parser` (#3304)
- Remove deprecated funcs inside the obsreceiver (#3314)
- Remove `obsreport.GRPCServerWithObservabilityEnabled`, enable observability in config (#3315)
- Remove `obsreport.ProcessorMetricViews`, use `BuildProcessorCustomMetricName` where needed (#3316)
- Remove "Receive" from `obsreport.Receiver` funcs (#3326)
- Remove "Export" from `obsreport.Exporter` funcs (#3333)
- Hide unnecessary public struct `obsreport.StartReceiveOptions` (#3353)
- Avoid exposing internal implementation public in OC/OTEL receivers (#3355)
- Updated configgrpc `ToDialOptions` and confighttp `ToClient` apis to take extensions configuration map (#3340)
- Remove `GenerateSequentialTraceID` and `GenerateSequentialSpanIDin` functions in testbed (#3390)
- Change "grpc" to "GRPC" in configauth function/type names (#3285)

## 💡 Enhancements 💡

- Add `doc.go` files to the consumer package and its subpackages (#3270)
- Improve documentation of consumer package and subpackages (#3269, #3361)
- Automate triggering of doc-update on release (#3234)
- Enable Dependabot for Github Actions (#3312)
- Remove the proto dependency in `goldendataset` for traces (#3322)
- Add telemetry for dropped data due to exporter sending queue overflow (#3328)
- Add initial implementation of `pdatagrcp` (#3231)
- Change receiver obsreport helpers pattern to match the Processor/Exporter (#3227)
- Add model translation and encoding interfaces (#3200)
- Add otlpjson as a serializer implementation (#3238)
- `prometheus` receiver:
  - Add `createNodeAndResourcePdata` for Prometheus->OTLP pdata (#3139)
  - Direct metricfamily Prometheus->OTLP (#3145)
- Add `componenttest.NewNop*CreateSettings` to simplify tests (#3375)
- Add support for markdown generation (#3100)
- Refactor components for the Client Authentication Extensions (#3287)

## 🧰 Bug fixes 🧰

- Use dedicated `zapcore.Core` for Windows service (#3147)
- Hook up start and shutdown functions in fileexporter (#3260)
- Fix oc to pdata translation for sum non-monotonic cumulative (#3272)
- Fix `timeseriesSignature` in prometheus receiver (#3310)

## v0.27.0 Beta

## 🛑 Breaking changes 🛑

- Change `Marshal` signatures in kafkaexporter's Marshalers to directly convert pdata to `sarama.ProducerMessage` (#3162)
- Remove `tracetranslator.DetermineValueType`, only used internally by Zipkin (#3114)
- Remove OpenCensus conventions, should not be used (#3113)
- Remove Zipkin specific translation constants, move to internal (#3112)
- Remove `tracetranslator.TagHTTPStatusCode`, use `conventions.AttributeHTTPStatusCode` (#3111)
- Remove OpenCensus status constants and transformation (#3110)
- Remove `tracetranslator.AttributeArrayToSlice`, not used in core or contrib (#3109)
- Remove `internaldata.MetricsData`, same APIs as for traces (#3156)
- Rename `config.IDFromString` to `NewIDFromString`, remove `MustIDFromString` (#3177)
- Move consumerfanout package to internal (#3207)
- Canonicalize enum names in pdata. Fix usage of uppercase names (#3208)

## 💡 Enhancements 💡

- Use `config.ComponentID` for obsreport receiver/scraper (#3098)
- Add initial implementation of the consumerhelper (#3146)
- Add Collector version to Prometheus Remote Write Exporter user-agent header (#3094)
- Refactor processorhelper to use consumerhelper, split by signal type (#3180)
- Use consumerhelper for exporterhelper, add WithCapabilities (#3186)
- Set capabilities for all core exporters, remove unnecessary funcs (#3190)
- Add an internal sharedcomponent to be shared by receivers with shared resources (#3198)
- Allow users to configure the Prometheus remote write queue (#3046)
- Mark internaldata traces translation as deprecated for external usage (#3176)

## 🧰 Bug fixes 🧰

- Fix Prometheus receiver metric start time and reset determination logic. (#3047)
  - The receiver will no longer drop the first sample for `counter`, `summary`, and `histogram` metrics.
- The Prometheus remote write exporter will no longer force `counter` metrics to have a `_total` suffix. (#2993)
- Remove locking from jaeger receiver start and stop processes (#3070)
- Fix batch processor metrics reorder, improve performance (#3034)
- Fix batch processor traces reorder, improve performance (#3107)
- Fix batch processor logs reorder, improve performance (#3125)
- Avoid one unnecessary allocation in grpc OTLP exporter (#3122)
- `batch` processor: Validate that batch config max size is greater than send size (#3126)
- Add capabilities to consumer, remove from processor (#2770)
- Remove internal protos usage in Prometheusremotewrite exporter (#3184)
- `prometheus` receiver: Honor Prometheus external labels (#3127)
- Validate that remote write queue settings are not negative (#3213)

## v0.26.0 Beta

## 🛑 Breaking changes 🛑

- Change `With*Unmarshallers` signatures in Kafka exporter/receiver (#2973)
- Rename `marshall` to `marshal` in all the occurrences (#2977)
- Remove `componenterror.ErrAlreadyStarted` and `componenterror.ErrAlreadyStopped`, components should not protect against this, Service will start/stop once.
- Rename `ApplicationStartInfo` to `BuildInfo`
- Rename `ApplicationStartInfo.ExeName` to `BuildInfo.Command`
- Rename `ApplicationStartInfo.LongName` to `BuildInfo.Description`

## 💡 Enhancements 💡

- `kafka` exporter: Add logs support (#2943)
- Add AppendEmpty and deprecate Append for slices (#2970)
- Update mdatagen to create factories of init instead of new (#2978)
- `zipkin` receiver: Reduce the judgment of zipkin v1 version (#2990)
- Custom authenticator logic to accept a `component.Host` which will extract the authenticator to use based on a new authenticator name property (#2767)
- `prometheusremotewrite` exporter: Add `resource_to_telemetry_conversion` config option (#3031)
- `logging` exporter: Extract OTLP text logging (#3082)
- Format timestamps as strings instead of int in otlptext output (#3088)
- Add darwin arm64 build (#3090)

## 🧰 Bug fixes 🧰

- Fix Jaeger receiver to honor TLS Settings (#2866)
- `zipkin` translator: Handle missing starttime case for zipkin json v2 format spans (#2506)
- `prometheus` exporter: Fix OTEL resource label drops (#2899)
- `prometheusremotewrite` exporter:
  - Enable the queue internally (#2974)
  - Don't drop instance and job labels (#2979)
- `jaeger` receiver: Wait for server goroutines exit on shutdown (#2985)
- `logging` exporter: Ignore invalid handle on close (#2994)
- Fix service zpages (#2996)
- `batch` processor: Fix to avoid reordering and send max size (#3029)


## v0.25.0 Beta

## 🛑 Breaking changes 🛑

- Rename ForEach (in pdata) with Range to be consistent with sync.Map (#2931)
- Rename `componenthelper.Start` to `componenthelper.StartFunc` (#2880)
- Rename `componenthelper.Stop` to `componenthelper.StopFunc` (#2880)
- Remove `exporterheleper.WithCustomUnmarshaler`, `processorheleper.WithCustomUnmarshaler`, `receiverheleper.WithCustomUnmarshaler`, `extensionheleper.WithCustomUnmarshaler`, implement `config.CustomUnmarshaler` interface instead (#2867)
- Remove `component.CustomUnmarshaler` implement `config.CustomUnmarshaler` interface instead (#2867)
- Remove `testutil.HostPortFromAddr`, users can write their own parsing helper (#2919)
- Remove `configparser.DecodeTypeAndName`, use `config.IDFromString` (#2869)
- Remove `config.NewViper`, users should use `config.NewParser` (#2917)
- Remove `testutil.WaitFor`, use `testify.Eventually` helper if needed (#2920)
- Remove testutil.WaitForPort, users can use testify.Eventually (#2926)
- Rename `processorhelper.NewTraceProcessor` to `processorhelper.NewTracesProcessor` (#2935)
- Rename `exporterhelper.NewTraceExporter` to `exporterhelper.NewTracesExporter` (#2937)
- Remove InitEmptyWithCapacity, add EnsureCapacity and Clear (#2845)
- Rename traces methods/objects to include Traces in Kafka receiver (#2966)

## 💡 Enhancements 💡

- Add `validatable` interface with `Validate()` to all `config.<component>` (#2898)
  - add the empty `Validate()` implementation for all component configs
- **Experimental**: Add a config source manager that wraps the interaction with config sources (#2857, #2903, #2948)
- `kafka` exporter: Key jaeger messages on traceid (#2855)
- `scraperhelper`: Don't try to count metrics if scraper returns an error (#2902)
- Extract ConfigFactory in a ParserProvider interface (#2868)
- `prometheus` exporter: Allows Summary metrics to be exported to Prometheus (#2900)
- `prometheus` receiver: Optimize `dpgSignature` function (#2945)
- `kafka` receiver: Add logs support (#2944)

## 🧰 Bug fixes 🧰

- `prometheus` receiver:
  - Treat Summary and Histogram metrics without "_sum" counter as valid metric (#2812)
  - Add `job` and `instance` as well-known labels (#2897)
- `prometheusremotewrite` exporter:
  - Sort Sample by Timestamp to avoid out of order errors (#2941)
  - Remove incompatible queued retry (#2951)
- `kafka` receiver: Fix data race with batchprocessor (#2957)
- `jaeger` receiver: Jaeger agent should not report ErrServerClosed (#2965)

## v0.24.0 Beta

## 🛑 Breaking changes 🛑

- Remove legacy internal metrics for memorylimiter processor, `spans_dropped` and `trace_batches_dropped` (#2841)
  - For `spans_dropped` use `processor/refused_spans` with `processor=memorylimiter`
- Rename pdata.*.[Start|End]Time to pdata.*.[Start|End]Timestamp (#2847)
- Rename pdata.DoubleExemplar to pdata.Exemplar (#2804)
- Rename pdata.DoubleHistogram to pdata.Histogram (#2797)
- Rename pdata.DoubleSummary to pdata.Summary (#2774)
- Refactor `consumererror` package (#2768)
  - Remove `PartialError` type in favor of signal-specific types
  - Rename `CombineErrors()` to `Combine()`
- Refactor `componenthelper` package (#2778)
  - Remove `ComponentSettings` and `DefaultComponentSettings()`
  - Rename `NewComponent()` to `New()`
- obsReport.NewExporter accepts a settings struct (#2668)
- Remove ErrorWaitingHost from `componenttest` (#2582)
- Move `config.Load` to `configparser.Load` (#2796)
- Remove `configtest.NewViperFromYamlFile()`, use `config.Parser.NewParserFromFile()` (#2806)
- Remove `config.ViperSubExact()`, use `config.Parser.Sub()` (#2806)
- Update LoadReceiver signature to remove unused params (#2823)
- Move `configerror.ErrDataTypeIsNotSupported` to `componenterror.ErrDataTypeIsNotSupported` (#2886)
- Rename`CreateTraceExporter` type to `CreateTracesExporter` in `exporterhelper` (#2779)
- Move `fluentbit` extension to contrib (#2795)
- Move `configmodels` to `config` (#2808)
- Move `fluentforward` receiver to contrib (#2723)

## 💡 Enhancements 💡

- `batch` processor: - Support max batch size for logs (#2736)
- Use `Endpoint` for health check extension (#2782)
- Use `confignet.TCPAddr` for `pprof` and `zpages` extensions (#2829)
- Deprecate `consumetest.New[${SIGNAL}]Nop` in favor of `consumetest.NewNop` (#2878)
- Deprecate `consumetest.New[${SIGNAL}]Err` in favor of `consumetest.NewErr` (#2878)
- Add watcher to values retrieved via config sources (#2803)
- Updates for cloud semantic conventions (#2809)
  - `cloud.infrastructure_service` -> `cloud.platform`
  - `cloud.zone` -> `cloud.availability_zone`
- Add systemd environment file for deb/rpm packages (#2822)
- Add validate interface in `configmodels` to force each component do configuration validation (#2802, #2856)
- Add `aws.ecs.task.revision` to semantic conventions list (#2816)
- Set unprivileged user to container image (#2838)
- Add New funcs for extension, exporter, processor config settings (#2872)
- Report metric about current size of the exporter retry queue (#2858)
- Allow adding new signals in `ProcessorFactory` by forcing everyone to embed `BaseProcessorFactory` (#2885)

## 🧰 Bug fixes 🧰

- `pdata.TracesFromOtlpProtoBytes`: Fixes to handle backwards compatibility changes in proto (#2798)
- `jaeger` receiver: Escape user input used in output (#2815)
- `prometheus` exporter: Ensure same time is used for updated time (#2745)
- `prometheusremotewrite` exporter: Close HTTP response body (#2875)

## v0.23.0 Beta

## 🛑 Breaking changes 🛑

- Move fanout consumers to fanoutconsumer package (#2615)
- Rename ExporterObsReport to Exporter (#2658)
- Rename ProcessorObsReport to Processor (#2657)
- Remove ValidateConfig and add Validate on the Config struct (#2665)
- Rename pdata Size to OtlpProtoSize (#2726)
- Rename [Traces|Metrics|Logs]Consumer to [Traces|Metrics|Logs] (#2761)
- Remove public access for `componenttest.Example*` components:
  - Users of these structs for testing configs should use the newly added `componenttest.Nop*` (update all components name in the config `example*` -> `nop` and use `componenttest.NopComponents()`).
  - Users of these structs for sink like behavior should use `consumertest.*Sink`.

## 💡 Enhancements 💡

- `hostmetrics` receiver: List labels along with respective metrics in metadata (#2662)
- `exporter` helper: Remove obsreport.ExporterContext, always add exporter name as a tag to the metrics (#2682)
- `jaeger` exporter: Change to not use internal data (#2698)
- `kafka` receiver: Change to not use internal data (#2697)
- `zipkin` receiver: Change to not use internal data (#2699)
- `kafka` exporter: Change to not use internal data (#2696)
- Ensure that extensions can be created and started multiple times (#2679)
- Use otlp request in logs wrapper, hide members in the wrapper (#2692)
- Add MetricsWrapper to dissallow access to internal representation (#2693)
- Add TracesWrapper to dissallow access to internal representation (#2721)
- Allow multiple OTLP receivers to be created (#2743)

## 🧰 Bug fixes 🧰

- `prometheus` exporter: Fix to work with standard labels that follow the naming convention of using periods instead of underscores (#2707)
- Propagate name and transport for `prometheus` receiver and exporter (#2680)
- `zipkin` receiver: Ensure shutdown correctness (#2765)

## v0.22.0 Beta

## 🛑 Breaking changes 🛑

- Rename ServiceExtension to just Extension (#2581)
- Remove `consumerdata.TraceData` (#2551)
- Move `consumerdata.MetricsData` to `internaldata.MetricsData` (#2512)
- Remove custom OpenCensus sematic conventions that have equivalent in otel (#2552)
- Move ScrapeErrors and PartialScrapeError to `scrapererror` (#2580)
- Remove support for deprecated unmarshaler `CustomUnmarshaler`, only `Unmarshal` is supported (#2591)
- Remove deprecated componenterror.CombineErrors (#2598)
- Rename `pdata.TimestampUnixNanos` to `pdata.Timestamp` (#2549)

## 💡 Enhancements 💡

- `prometheus` exporter: Re-implement on top of `github.com/prometheus/client_golang/prometheus` and add `metric_expiration` option
- `logging` exporter: Add support for AttributeMap (#2609)
- Add semantic conventions for instrumentation library (#2602)

## 🧰 Bug fixes 🧰

- `otlp` receiver: Fix `Shutdown()` bug (#2564)
- `batch` processor: Fix Shutdown behavior (#2537)
- `logging` exporter: Fix handling the loop for empty attributes (#2610)
- `prometheusremotewrite` exporter: Fix counter name check (#2613)

## v0.21.0 Beta

## 🛑 Breaking changes 🛑

- Remove deprecated function `IsValid` from trace/span ID (#2522)
- Remove accessors for deprecated status code (#2521)

## 💡 Enhancements 💡

- `otlphttp` exporter: Add `compression` option for gzip encoding of outgoing http requests (#2502)
- Add `ScrapeErrors` struct to `consumererror` to simplify errors usage (#2414)
- Add `cors_allowed_headers` option to `confighttp` (#2454)
- Add SASL/SCRAM authentication mechanism on `kafka` receiver and exporter (#2503)

## 🧰 Bug fixes 🧰

- `otlp` receiver: Sets the correct deprecated status code before sending data to the pipeline (#2521)
- Fix `IsPermanent` to account for wrapped errors (#2455)
- `otlp` exporter: Preserve original error messages (#2459)

## v0.20.0 Beta

## 🛑 Breaking changes 🛑

- Rename `samplingprocessor/probabilisticsamplerprocessor` to `probabilisticsamplerprocessor` (#2392)

## 💡 Enhancements 💡

- `hostmetrics` receiver: Refactor to use metrics metadata utilities (#2405, #2406, #2421)
- Add k8s.node semantic conventions (#2425)

## v0.19.0 Beta

## 🛑 Breaking changes 🛑
- Remove deprecated `queued_retry` processor
- Remove deprecated configs from `resource` processor: `type` (set "opencensus.type" key in "attributes.upsert" map instead) and `labels` (use "attributes.upsert" instead).

## 💡 Enhancements 💡

- `hostmetrics` receiver: Refactor load metrics to use generated metrics (#2375)
- Add uptime to the servicez debug page (#2385)
- Add new semantic conventions for AWS (#2365)

## 🧰 Bug fixes 🧰

- `jaeger` exporter: Improve connection state logging (#2239)
- `pdatagen`: Fix slice of values generated code (#2403)
- `filterset` processor: Avoid returning always nil error in strict filterset (#2399)

## v0.18.0 Beta

## 🛑 Breaking changes 🛑
- Rename host metrics according to metrics spec and rename `swap` scraper to `paging` (#2311)

## 💡 Enhancements 💡

- Add check for `NO_WINDOWS_SERVICE` environment variable to force interactive mode on Windows (#2272)
- `hostmetrics` receiver: Add `disk/weighted_io_time` metric (Linux only) (#2312)
- `opencensus` exporter: Add queue-retry (#2307)
- `filter` processor: Filter metrics using resource attributes (#2251)

## 🧰 Bug fixes 🧰

- `fluentforward` receiver: Fix string conversions (#2314)
- Fix zipkinv2 translation error tag handling (#2253)

## v0.17.0 Beta

## 💡 Enhancements 💡

- Default config environment variable expansion (#2231)
- `prometheusremotewrite` exporter: Add batched exports (#2249)
- `memorylimiter` processor: Introduce soft and hard limits (#2250)

## 🧰 Bug fixes 🧰

- Fix nits in pdata usage (#2235)
- Convert status to not be a pointer in the Span (#2242)
- Report the error from `pprof.StartCPUProfile` (#2263)
- Rename `service.Application.SignalTestComplete` to `Shutdown` (#2277)

## v0.16.0 Beta

## 🛑 Breaking changes 🛑

- Rename Push functions to be consistent across signals in `exporterhelper` (#2203)

## 💡 Enhancements 💡

- Change default OTLP/gRPC port number to 4317, also continue receiving on legacy port
  55680 during transition period (#2104).
- `kafka` exporter: Add support for exporting metrics as otlp Protobuf. (#1966)
- Move scraper helpers to its own `scraperhelper` package (#2185)
- Add `componenthelper` package to help build components (#2186)
- Remove usage of custom init/stop in `scraper` and use start/shutdown from `component` (#2193)
- Add more trace annotations, so zpages are more useful to determine failures (#2206)
- Add support to skip TLS verification (#2202)
- Expose non-nullable metric types (#2208)
- Expose non-nullable elements from slices of pointers (#2200)

## 🧰 Bug fixes 🧰

- Change InstrumentationLibrary to be non-nullable (#2196)
- Add support for slices to non-pointers, use non-nullable AnyValue (#2192)
- Fix `--set` flag to work with `{}` in configs (#2162)

## v0.15.0 Beta

## 🛑 Breaking changes 🛑

- Remove legacy metrics, they were marked as legacy for ~12 months #2105

## 💡 Enhancements 💡

- Implement conversion between OpenCensus and OpenTelemetry Summary Metric (#2048)
- Add ability to generate non nullable messages (#2005)
- Implement Summary Metric in Prometheus RemoteWrite Exporter (#2083)
- Add `resource_to_telemetry_conversion` to exporter helper expose exporter settings (#2060)
- Add `CustomRoundTripper` function to httpclientconfig (#2085)
- Allow for more logging options to be passed to `service` (#2132)
- Add config parameters for `jaeger` receiver (#2068)
- Map unset status code for `jaegar` translator as per spec (#2134)
- Add more trace annotations to the queue-retry logic (#2136)
- Add config settings for component telemetry (#2148)
- Use net.SplitHostPort for IPv6 support in `prometheus` receiver (#2154)
- Add --log-format command line option (default to "console") #2177.

## 🧰 Bug fixes 🧰

- `logging` exporter: Add Logging for Summary Datapoint (#2084)
- `hostmetrics` receiver: use correct TCP state labels on Unix systems (#2087)
- Fix otlp_log receiver wrong use of trace measurement (#2117)
- Fix "process/memory/rss" metric units (#2112)
- Fix "process/cpu_seconds" metrics (#2113)
- Add check for nil logger in exporterhelper functions (#2141)
- `prometheus` receiver:
  - Upgrade Prometheus version to fix race condition (#2121)
  - Fix the scraper/discover manager coordination (#2089)
  - Fix panic when adjusting buckets (#2168)

## v0.14.0 Beta

## 🚀 New components 🚀

- `otlphttp` exporter which implements OTLP over HTTP protocol.

## 🛑 Breaking changes 🛑

- Rename consumer.TraceConsumer to consumer.TracesConsumer #1974
- Rename component.TraceReceiver to component.TracesReceiver #1975
- Rename component.TraceProcessor to component.TracesProcessor #1976
- Rename component.TraceExporter to component.TracesExporter #1975
- Deprecate NopExporter, add NopConsumer (#1972)
- Deprecate SinkExporter, add SinkConsumer (#1973)
- Move `tailsampling` processor to contrib (#2012)
- Remove NewAttributeValueSlice (#2028) and mark NewAttributeValue as deprecated (#2022)
- Remove pdata.StringValue (#2021)
- Remove pdata.InitFromAttributeMap, use CopyTo if needed (#2042)
- Remove SetMapVal and SetArrayVal for pdata.AttributeValue (#2039)

## 💡 Enhancements 💡

- `zipkin` exporter: Add queue retry to zipkin (#1971)
- `prometheus` exporter: Add `send_timestamps` option (#1951)
- `filter` processor: Add `expr` pdata.Metric filtering support (#1940, #1996)
- `attribute` processor: Add log support (#1934)
- `logging` exporter: Add index for histogram buckets count (#2009)
- `otlphttp` exporter: Add correct handling of server error responses (#2016)
- `prometheusremotewrite` exporter:
  - Add user agent header to outgoing http request (#2000)
  - Convert histograms to cumulative (#2049)
  - Return permanent errors (#2053)
  - Add external labels (#2044)
- `hostmetrics` receiver: Use scraper controller (#1949)
- Change Span/Trace ID to be byte array (#2001)
- Add `simple` metrics helper to facilitate building pdata.Metrics in receivers (#1540)
- Improve diagnostic logging for exporters (#2020)
- Add obsreport to receiverhelper scrapers (#1961)
- Update OTLP to 0.6.0 and use the new Span Status code (#2031)
- Add support of partial requests for logs and metrics to the exporterhelper (#2059)

## 🧰 Bug fixes 🧰

- `logging` exporter: Added array serialization (#1994)
- `zipkin` receiver: Allow receiver to parse string tags (#1893)
- `batch` processor: Fix shutdown race (#1967)
- Guard for nil data points (#2055)

## v0.13.0 Beta

## 🛑 Breaking changes 🛑

- Host metric `system.disk.time` renamed to `system.disk.operation_time` (#1887)
- Use consumer for sender interface, remove unnecessary receiver address from Runner (#1941)
- Enable sending queue by default in all exporters configured to use it (#1924)
- Removed `groupbytraceprocessor` (#1891)
- Remove ability to configure collection interval per scraper (#1947)

## 💡 Enhancements 💡

- Host Metrics receiver now reports both `system.disk.io_time` and `system.disk.operation_time` (#1887)
- Match spans against the instrumentation library and resource attributes (#928)
- Add `receiverhelper` for creating flexible "scraper" metrics receiver (#1886, #1890, #1945, #1946)
- Migrate `tailsampling` processor to new OTLP-based internal data model and add Composite Sampler (#1894)
- Metadata Generator: Change Metrics fields to implement an interface with new methods (#1912)
- Add unmarshalling for `pdata.Traces` (#1948)
- Add debug-level message on error for `jaeger` exporter (#1964)

## 🧰 Bug fixes 🧰

- Fix bug where the service does not correctly start/stop the log exporters (#1943)
- Fix Queued Retry Unusable without Batch Processor (#1813) - (#1930)
- `prometheus` receiver: Log error message when `process_start_time_seconds` gauge is missing (#1921)
- Fix trace jaeger conversion to internal traces zero time bug (#1957)
- Fix panic in otlp traces to zipkin (#1963)
- Fix OTLP/HTTP receiver's path to be /v1/traces (#1979)

## v0.12.0 Beta

## 🚀 New components 🚀

- `configauth` package with the auth settings that can be used by receivers (#1807, #1808, #1809, #1810)
- `perfcounters` package that uses perflib for host metrics receiver (#1835, #1836, #1868, #1869, #1870)

## 💡 Enhancements 💡

- Remove `queued_retry` and enable `otlp` metrics receiver in default config (#1823, #1838)
- Add `limit_percentage` and `spike_limit_percentage` options to `memorylimiter` processor (#1622)
- `hostmetrics` receiver:
  - Collect additional labels from partitions in the filesystems scraper (#1858)
  - Add filters for mount point and filesystem type (#1866)
- Add cloud.provider semantic conventions (#1865)
- `attribute` processor: Add log support (#1783)
- Deprecate OpenCensus-based internal data structures (#1843)
- Introduce SpanID data type, not yet used in Protobuf messages ($1854, #1855)
- Enable `otlp` trace by default in the released docker image (#1883)
- `tailsampling` processor: Combine batches of spans into a single batch (#1864)
- `filter` processor: Update to use pdata (#1885)
- Allow MSI upgrades (#1914)

## 🧰 Bug fixes 🧰

- `prometheus` receiver: Print a more informative message about 'up' metric value (#1826)
- Use custom data type and custom JSON serialization for traceid (#1840)
- Skip creation of redundant nil resource in translation from OC if there are no combined metrics (#1803)
- `tailsampling` processor: Only send to next consumer once (#1735)
- Report Windows pagefile usage in bytes (#1837)
- Fix issue where Prometheus SD config cannot be parsed (#1877)

## v0.11.0 Beta

## 🛑 Breaking changes 🛑

- Rename service.Start() to Run() since it's a blocking call
- Fix slice Append to accept by value the element in pdata
- Change CreateTraceProcessor and CreateMetricsProcessor to use the same parameter order as receivers/logs processor and exporters.
- Prevent accidental use of LogsToOtlp and LogsFromOtlp and the OTLP data structs (#1703)
- Remove SetType from configmodels, ensure all registered factories set the type in config (#1798)
- Move process telemetry to service/internal (#1794)

## 💡 Enhancements 💡

- Add map and array attribute value type support (#1656)
- Add authentication support to kafka (#1632)
- Implement InstrumentationLibrary translation to jaeger (#1645)
- Add public functions to export pdata to ExportXServicesRequest Protobuf bytes (#1741)
- Expose telemetry level in the configtelemetry (#1796)
- Add configauth package (#1807)
- Add config to docker image (#1792)

## 🧰 Bug fixes 🧰

- Use zap int argument for int values instead of conversion (#1779)
- Add support for gzip encoded payload in OTLP/HTTP receiver (#1581)
- Return proto status for OTLP receiver when failed (#1788)

## v0.10.0 Beta

## 🛑 Breaking changes 🛑

- **Update OTLP to v0.5.0, incompatible metrics protocol.**
- Remove support for propagating summary metrics in OtelCollector.
  - This is a temporary change, and will affect mostly OpenCensus users who use metrics.

## 💡 Enhancements 💡
- Support zipkin proto in `kafka` receiver (#1646)
- Prometheus Remote Write Exporter supporting Cortex (#1577, #1643)
- Add deployment environment semantic convention (#1722)
- Add logs support to `batch` and `resource` processors (#1723, #1729)

## 🧰 Bug fixes 🧰
- Identify config error when expected map is other value type (#1641)
- Fix Kafka receiver closing ready channel multiple times (#1696)
- Fix a panic issue while processing Zipkin spans with an empty service name (#1742)
- Zipkin Receiver: Always set the endtime (#1750)

## v0.9.0 Beta

## 🛑 Breaking changes 🛑

- **Remove old base factories**:
  - `ReceiverFactoryBase` (#1583)
  - `ProcessorFactoryBase` (#1596)
  - `ExporterFactoryBase` (#1630)
- Remove logs factories and merge with normal factories (#1569)
- Remove `reconnection_delay` from OpenCensus exporter (#1516)
- Remove `ConsumerOld` interfaces (#1631)

## 🚀 New components 🚀
- `prometheusremotewrite` exporter: Send metrics data in Prometheus TimeSeries format to Cortex or any Prometheus (#1544)
- `kafka` receiver: Receive traces from Kafka (#1410)

## 💡 Enhancements 💡
- `kafka` exporter: Enable queueing, retry, timeout (#1455)
- Add `Headers` field in HTTPClientSettings (#1552)
- Change OpenCensus receiver (#1556) and exporter (#1571) to the new interfaces
- Add semantic attribute for `telemetry.auto.version` (#1578)
- Add uptime and RSS memory self-observability metrics (#1549)
- Support conversion for OpenCensus `SameProcessAsParentSpan` (#1629)
- Access application version in components (#1559)
- Make Kafka payload encoding configurable (#1584)

## 🧰 Bug fixes 🧰
- Stop further processing if `filterprocessor` filters all data (#1500)
- `processscraper`: Use same scrape time for all data points coming from same process (#1539)
- Ensure that time conversion for 0 returns nil timestamps or Time where IsZero returns true (#1550)
- Fix multiple exporters panic (#1563)
- Allow `attribute` processor for external use (#1574)
- Do not duplicate filesystem metrics for devices with many mount points (#1617)

## v0.8.0 Beta

## 🚀 New components 🚀

- `groupbytrace` processor that waits for a trace to be completed (#1362)

## 💡 Enhancements 💡

- Migrate `zipkin` receiver/exporter to the new interfaces (#1484)
- Migrate `prometheus` receiver/exporter to the new interfaces (#1477, #1515)
- Add new FactoryUnmarshaler support to all components, deprecate old way (#1468)
- Update `fileexporter` to write data in OTLP (#1488)
- Add extension factory helper (#1485)
- Host scrapers: Use same scrape time for all data points coming from same source (#1473)
- Make logs SeverityNumber publicly available (#1496)
- Add recently included conventions for k8s and container resources (#1519)
- Add new config StartTimeMetricRegex to `prometheus` receiver (#1511)
- Convert Zipkin receiver and exporter to use OTLP (#1446)

## 🧰 Bug fixes 🧰

- Infer OpenCensus resource type based on OpenTelemetry's semantic conventions (#1462)
- Fix log adapter in `prometheus` receiver (#1493)
- Avoid frequent errors for process telemetry on Windows (#1487)

## v0.7.0 Beta

## 🚀 New components 🚀

- Receivers
  - `fluentfoward` runs a TCP server that accepts events via the [Fluent Forward protocol](https://github.com/fluent/fluentd/wiki/Forward-Protocol-Specification-v1) (#1173)
- Exporters
  - `kafka` exports traces to Kafka (#1439)
- Extensions
  - **Experimental** `fluentbit` facilitates running a FluentBit subprocess of the collector (#1381)

## 💡 Enhancements 💡

- Updated `golang/protobuf` from v1.3.5 to v1.4.2 (#1308)
- Updated `opencensus-proto` from v0.2.1 to v0.3.0 (#1308)
- Added round_robin `balancer_name` as an option to gRPC client settings (#1353)
- `hostmetrics` receiver
  - Switch to using perf counters to get disk io metrics on Windows (#1340)
  - Add device filter for file system (#1379) and disk (#1378) scrapers
  - Record process physical & virtual memory stats separately (#1403)
  - Scrape system.disk.time on Windows (#1408)
  - Add disk.pending_operations metric (#1428)
  - Add network interface label to network metrics (#1377)
- Add `exporterhelper` (#1351) and `processorhelper` (#1359) factories
- Update OTLP to latest version (#1384)
- Disable timeout, retry on failure and sending queue for `logging` exporter (#1400)
- Add support for retry and sending queue for `jaeger` exporter (#1401)
- Add batch size bytes metric to `batch` processor (#1270)
- `otlp` receiver: Add Log Support (#1444)
- Allow to configure read/write buffer sizes for http Client (#1447)
- Update DB conventions to latest and add exception conventions (#1452)

## 🧰 Bug fixes 🧰

- Fix `resource` processor for old metrics (#1412)
- `jaeger` receiver: Do not try to stop if failed to start. Collector service will do that (#1434)

## v0.6.0 Beta

## 🛑 Breaking changes 🛑

- Renamed the metrics generated by `hostmetrics` receiver to match the (currently still pending) OpenTelemetry system metric conventions (#1261) (#1269)
- Removed `vmmetrics` receiver (#1282)
- Removed `cpu` scraper `report_per_cpu` config option (#1326)

## 💡 Enhancements 💡

- Added disk merged (#1267) and process count (#1268) metrics to `hostmetrics`
- Log metric data points in `logging` exporter (#1258)
- Changed the `batch` processor to not ignore the errors returned by the exporters (#1259)
- Build and publish MSI (#1153) and DEB/RPM packages (#1278, #1335)
- Added batch size metric to `batch` processor (#1241)
- Added log support for `memorylimiter` processor (#1291) and `logging` exporter (#1298)
- Always add tags for `observability`, other metrics may use them (#1312)
- Added metrics support (#1313) and allow partial retries in `queued_retry` processor (#1297)
- Update `resource` processor: introduce `attributes` config parameter to specify actions on attributes similar to `attributes` processor, old config interface is deprecated (#1315)
- Update memory state labels for non-Linux OSs (#1325)
- Ensure tcp connection value is provided for all states, even when count is 0 (#1329)
- Set `batch` processor channel size to num cpus (#1330)
- Add `send_batch_max_size` config parameter to `batch` processor enforcing hard limit on batch size (#1310)
- Add support for including a per-RPC authentication to gRPC settings (#1250)

## 🧰 Bug fixes 🧰

- Fixed OTLP waitForReady, not set from config (#1254)
- Fixed all translation diffs between OTLP and Jaeger (#1222)
- Disabled `process` scraper for any non Linux/Windows OS (#1328)

## v0.5.0 Beta

## 🛑 Breaking changes 🛑

- **Update OTLP to v0.4.0 (#1142)**: Collector will be incompatible with any other sender or receiver of OTLP protocol
of different versions
- Make "--new-metrics" command line flag the default (#1148)
- Change `endpoint` to `url` in Zipkin exporter config (#1186)
- Change `tls_credentials` to `tls_settings` in Jaegar receiver config (#1233)
- OTLP receiver config change for `protocols` to support mTLS (#1223)
- Remove `export_resource_labels` flag from Zipkin exporter (#1163)

## 🚀 New components 🚀

- Receivers
  - Added process scraper to the `hostmetrics` receiver (#1047)

## 💡 Enhancements 💡

- otlpexporter: send configured headers in request (#1130)
- Enable Collector to be run as a Windows service (#1120)
- Add config for HttpServer (#1196)
- Allow cors in HTTPServerSettings (#1211)
- Add a generic grpc server settings config, cleanup client config (#1183)
- Rely on gRPC to batch and loadbalance between connections instead of custom logic (#1212)
- Allow to tune the read/write buffers for gRPC clients (#1213)
- Allow to tune the read/write buffers for gRPC server (#1218)

## 🧰 Bug fixes 🧰

- Handle overlapping metrics from different jobs in prometheus exporter (#1096)
- Fix handling of SpanKind INTERNAL in OTLP OC translation (#1143)
- Unify zipkin v1 and v2 annotation/tag parsing logic (#1002)
- mTLS: Add support to configure client CA and enforce ClientAuth (#1185)
- Fixed untyped Prometheus receiver bug (#1194)
- Do not embed ProtocolServerSettings in gRPC (#1210)
- Add Context to the missing CreateMetricsReceiver method (#1216)

## v0.4.0 Beta

Released 2020-06-16

## 🛑 Breaking changes 🛑

- `isEnabled` configuration option removed (#909)
- `thrift_tchannel` protocol moved from `jaeger` receiver to `jaeger_legacy` in contrib (#636)

## ⚠️ Major changes ⚠️

- Switch from `localhost` to `0.0.0.0` by default for all receivers (#1006)
- Internal API Changes (only impacts contributors)
  - Add context to `Start` and `Stop` methods in the component (#790)
  - Rename `AttributeValue` and `AttributeMap` method names (#781)
(other breaking changes in the internal trace data types)
  - Change entire repo to use the new vanityurl go.opentelemetry.io/collector (#977)

## 🚀 New components 🚀

- Receivers
  - `hostmetrics` receiver with CPU (#862), disk (#921), load (#974), filesystem (#926), memory (#911), network (#930), and virtual memory (#989) support
- Processors
  - `batch` for batching received metrics (#1060)
  - `filter` for filtering (dropping) received metrics (#1001)

## 💡 Enhancements 💡

- `otlp` receiver implement HTTP X-Protobuf (#1021)
- Exporters: Support mTLS in gRPC exporters (#927)
- Extensions: Add `zpages` for service (servicez, pipelinez, extensions) (#894)

## 🧰 Bug fixes 🧰

- Add missing logging for metrics at `debug` level (#1108)
- Fix setting internal status code in `jaeger` receivers (#1105)
- `zipkin` export fails on span without timestamp when used with `queued_retry` (#1068)
- Fix `zipkin` receiver status code conversion (#996)
- Remove extra send/receive annotations with using `zipkin` v1 (#960)
- Fix resource attribute mutation bug when exporting in `jaeger` proto (#907)
- Fix metric/spans count, add tests for nil entries in the slices (#787)


## 🧩 Components 🧩

### Traces

| Receivers | Processors | Exporters |
|:----------:|:-----------:|:----------:|
| Jaeger | Attributes | File |
| OpenCensus | Batch | Jaeger |
| OTLP | Memory Limiter | Logging |
| Zipkin | Queued Retry | OpenCensus |
| | Resource | OTLP |
| | Sampling | Zipkin |
| | Span ||

### Metrics

| Receivers | Processors | Exporters |
|:----------:|:-----------:|:----------:|
| HostMetrics | Batch | File |
| OpenCensus | Filter | Logging |
| OTLP | Memory Limiter | OpenCensus |
| Prometheus || OTLP |
| VM Metrics || Prometheus |

### Extensions

- Health Check
- Performance Profiler
- zPages


## v0.3.0 Beta

Released 2020-03-30

### Breaking changes

-  Make prometheus receiver config loading strict. #697
Prometheus receiver will now fail fast if the config contains unused keys in it.

### Changes and fixes

- Enable best effort serve by default of Prometheus Exporter (https://github.com/orijtech/prometheus-go-metrics-exporter/pull/6)
- Fix null pointer exception in the logging exporter #743
- Remove unnecessary condition to have at least one processor #744

### Components

| Receivers / Exporters | Processors | Extensions |
|:---------------------:|:-----------:|:-----------:|
| Jaeger | Attributes | Health Check |
| OpenCensus | Batch | Performance Profiler |
| OpenTelemetry | Memory Limiter | zPages |
| Zipkin | Queued Retry | |
| | Resource | |
| | Sampling | |
| | Span | |


## v0.2.8 Alpha

Alpha v0.2.8 of OpenTelemetry Collector

- Implemented OTLP receiver and exporter.
- Added ability to pass config to the service programmatically (useful for custom builds).
- Improved own metrics / observability.
- Refactored component and factory interface definitions (breaking change #683)


## v0.2.7 Alpha

Alpha v0.2.7 of OpenTelemetry Collector

- Improved error handling on shutdown
- Partial implementation of new metrics (new obsreport package)
- Include resource labels for Zipkin exporter
- New `HASH` action to attribute processor



## v0.2.6 Alpha

Alpha v0.2.6 of OpenTelemetry Collector.
- Update metrics prefix to `otelcol` and expose command line argument to modify the prefix value.
- Extend Span processor to have include/exclude span logic.
- Batch dropped span now emits zero when no spans are dropped.


## v0.2.5 Alpha

Alpha v0.2.5 of OpenTelemetry Collector.

- Regexp-based filtering of spans based on service names.
- Ability to choose strict or regexp matching for include/exclude filters.


## v0.2.4 Alpha

Alpha v0.2.4 of OpenTelemetry Collector.

- Regexp-based filtering of span names.
- Ability to extract attributes from span names and rename span.
- File exporter for debugging.
- Span processor is now enabled by default.


## v0.2.3 Alpha

Alpha v0.2.3 of OpenTelemetry Collector.

Changes:
21a70d6 Add a memory limiter processor (#498)
9778b16 Refactor Jaeger Receiver config (#490)
ec4ad0c Remove workers from OpenCensus receiver implementation (#497)
4e01fa3 Update k8s config to use opentelemetry docker image and configuration (#459)


## v0.2.2 Alpha

Alpha v0.2.2 of OpenTelemetry Collector.

Main changes visible to users since previous release:

- Improved Testbed and added more E2E tests.
- Made component interfaces more uniform (this is a breaking change).

Note: v0.2.1 never existed and is skipped since it was tainted in some dependencies.


## v0.2.0 Alpha

Alpha v0.2 of OpenTelemetry Collector.

Docker image: omnition/opentelemetry-collector:v0.2.0 (we are working on getting this under an OpenTelemetry org)

Main changes visible to users since previous release:

* Rename from `service` to `collector`, the binary is now named `otelcol`

* Configuration reorganized and using strict mode

* Concurrency issues for pipelines transforming data addressed

Commits:

```terminal
0e505d5 Refactor config: pipelines now under service (#376)
402b80c Add Capabilities to Processor and use for Fanout cloning decision (#374)
b27d824 Use strict mode to read config (#375)
d769eb5 Fix concurrency handling when data is fanned out (#367)
dc6b290 Rename all github paths from opentelemtry-service to opentelemetry-collector (#371)
d038801 Rename otelsvc to otelcol (#365)
c264e0e Add Include/Exclude logic for Attributes Processor (#363)
8ce427a Pin a commit for Prometheus dependency in go.mod (#364)
2393774 Bump Jaeger version to 1.14.0 (latest) (#349)
63362d5 Update testbed modules (#360)
c0e2a27 Change dashes to underscores to separate words in config files (#357)
7609eaa Rename OpenTelemetry Service to Collector in docs and comments (#354)
bc5b299 Add common gRPC configuration settings (#340)
b38505c Remove network access popups on macos (#348)
f7727d1 Fixed loop variable pointer bug in jaeger translator (#341)
958beed Ensure that ConsumeMetricsData() is not passed empty metrics in the Prometheus receiver (#345)
0be295f Change log statement in Prometheus receiver from info to debug. (#344)
d205393 Add Owais to codeowners (#339)
8fa6afe Translate OC resource labels to Jaeger process tags (#325)
```


## v0.0.2 Alpha

Alpha release of OpenTelemetry Service.

Docker image: omnition/opentelemetry-service:v0.0.2 (we are working on getting this under an OpenTelemetry org)

Main changes visible to users since previous release:

```terminal
8fa6afe Translate OC resource labels to Jaeger process tags (#325)
047b0f3 Allow environment variables in config (#334)
96c24a3 Add exclude/include spans option to attributes processor (#311)
4db0414 Allow metric processors to be specified in pipelines (#332)
c277569 Add observability instrumentation for Prometheus receiver (#327)
f47aa79 Add common configuration for receiver tls (#288)
a493765 Refactor extensions to new config format (#310)
41a7afa Add Span Processor logic
97a71b3 Use full name for the metrics and spans created for observability (#316)
fed4ed2 Add support to record metrics for metricsexporter (#315)
5edca32 Add include_filter configuration to prometheus receiver (#298)
0068d0a Passthrough CORS allowed origins (#260)
```


## v0.0.1 Alpha

This is the first alpha release of OpenTelemetry Service.

Docker image: omnition/opentelemetry-service:v0.0.1


[v0.3.0]: https://github.com/open-telemetry/opentelemetry-collector/compare/v0.2.10...v0.3.0
[v0.2.10]: https://github.com/open-telemetry/opentelemetry-collector/compare/v0.2.8...v0.2.10
[v0.2.8]: https://github.com/open-telemetry/opentelemetry-collector/compare/v0.2.7...v0.2.8
[v0.2.7]: https://github.com/open-telemetry/opentelemetry-collector/compare/v0.2.6...v0.2.7
[v0.2.6]: https://github.com/open-telemetry/opentelemetry-collector/compare/v0.2.5...v0.2.6
[v0.2.5]: https://github.com/open-telemetry/opentelemetry-collector/compare/v0.2.4...v0.2.5
[v0.2.4]: https://github.com/open-telemetry/opentelemetry-collector/compare/v0.2.3...v0.2.4
[v0.2.3]: https://github.com/open-telemetry/opentelemetry-collector/compare/v0.2.2...v0.2.3
[v0.2.2]: https://github.com/open-telemetry/opentelemetry-collector/compare/v0.2.0...v0.2.2
[v0.2.0]: https://github.com/open-telemetry/opentelemetry-collector/compare/v0.0.2...v0.2.0
[v0.0.2]: https://github.com/open-telemetry/opentelemetry-collector/compare/v0.0.1...v0.0.2
[v0.0.1]: https://github.com/open-telemetry/opentelemetry-collector/tree/v0.0.1<|MERGE_RESOLUTION|>--- conflicted
+++ resolved
@@ -15,12 +15,8 @@
   - The merge functionality is now embedded into `service.NewConfigProvider` (#4637).
 - Move `configtest.LoadConfig` and `configtest.LoadConfigAndValidate` to `servicetest` (#4606)
 - Builder: Remove deprecated `include-core` flag (#4616)
-<<<<<<< HEAD
 - Move `compression.go` into `confighttp.go` (#4651)
-
-=======
 - Collector telemetry level must now be accessed through an atomic function. (#4549)
->>>>>>> 52f86699
 
 ## 💡 Enhancements 💡
 
