--- conflicted
+++ resolved
@@ -44,28 +44,8 @@
 	"go.opentelemetry.io/collector/internal/middleware"
 )
 
-<<<<<<< HEAD
-=======
-// Compression gRPC keys for supported compression types within collector.
-const (
-	CompressionUnsupported = ""
-	CompressionGzip        = "gzip"
-	CompressionSnappy      = "snappy"
-	CompressionZstd        = "zstd"
-)
-
-var (
-	// Map of opentelemetry compression types to grpc registered compression types.
-	gRPCCompressionKeyMap = map[string]string{
-		CompressionGzip:   gzip.Name,
-		CompressionSnappy: snappy.Name,
-		CompressionZstd:   zstd.Name,
-	}
-
-	errMetadataNotFound = errors.New("no request metadata found")
-)
-
->>>>>>> 51fcb65f
+var	errMetadataNotFound = errors.New("no request metadata found")
+
 // Allowed balancer names to be set in grpclb_policy to discover the servers.
 var allowedBalancerNames = []string{roundrobin.Name, grpc.PickFirstBalancerName}
 
